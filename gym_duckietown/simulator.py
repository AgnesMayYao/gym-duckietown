# coding=utf-8
from __future__ import division

from collections import namedtuple
from ctypes import POINTER
from dataclasses import dataclass
from typing import Tuple
import geometry

from duckietown_world.world_duckietown.pwm_dynamics import get_DB18_nominal, get_DB18_uncalibrated

@dataclass
class DoneRewardInfo:
    done: bool
    done_why: str
    done_code: str
    reward: float


@dataclass
class DynamicsInfo:
    motor_left: float
    motor_right: float

import gym
import yaml
from gym import spaces
from gym.utils import seeding

from .collision import *
# Objects utility code
from .objects import WorldObj, DuckieObj, TrafficLightObj, DuckiebotObj
# Graphics utility code
from .objmesh import *
# Randomization code
from .randomization import Randomizer

# Rendering window size
WINDOW_WIDTH = 800
WINDOW_HEIGHT = 600

# Camera image size
DEFAULT_CAMERA_WIDTH = 640
DEFAULT_CAMERA_HEIGHT = 480

# Blue sky horizon color
BLUE_SKY_COLOR = np.array([0.45, 0.82, 1])

# Color meant to approximate interior walls
WALL_COLOR = np.array([0.64, 0.71, 0.28])

# Ground/floor color
GROUND_COLOR = np.array([0.15, 0.15, 0.15])

# Angle at which the camera is pitched downwards
CAMERA_ANGLE = 15

# Camera field of view angle in the Y direction
# Note: robot uses Raspberri Pi camera module V1.3
# https://www.raspberrypi.org/documentation/hardware/camera/README.md
CAMERA_FOV_Y = 41.41 # FIXME this is wrong! was 42

# Distance from camera to floor (10.8cm)
CAMERA_FLOOR_DIST = 0.108

# Forward distance between the camera (at the front)
# and the center of rotation (6.6cm) # FIXME center of rotation changes with car-like dynamics
CAMERA_FORWARD_DIST = 0.066

# Distance (diameter) between the center of the robot wheels (10.2cm)
WHEEL_DIST = 0.102

# Total robot width at wheel base, used for collision detection
# Note: the actual robot width is 13cm, but we add a litte bit of buffer
#       to faciliate sim-to-real transfer.
ROBOT_WIDTH = 0.13 + 0.02

# Total robot length
# Note: the center of rotation (between the wheels) is not at the
#       geometric center see CAMERA_FORWARD_DIST
ROBOT_LENGTH = 0.18

# Height of the robot, used for scaling
ROBOT_HEIGHT = 0.12

# Safety radius multiplier
SAFETY_RAD_MULT = 1.8

# Robot safety circle radius
AGENT_SAFETY_RAD = (max(ROBOT_LENGTH, ROBOT_WIDTH) / 2) * SAFETY_RAD_MULT

# Minimum distance spawn position needs to be from all objects
MIN_SPAWN_OBJ_DIST = 0.25

# Road tile dimensions (2ft x 2ft, 61cm wide)
# self.road_tile_size = 0.61

# Maximum forward robot speed in meters/second
DEFAULT_ROBOT_SPEED = 1.20
# approx 2 tiles/second

DEFAULT_FRAMERATE = 30

DEFAULT_MAX_STEPS = 1500

DEFAULT_MAP_NAME = 'udem1'

DEFAULT_FRAME_SKIP = 1

DEFAULT_ACCEPT_START_ANGLE_DEG = 60

REWARD_INVALID_POSE = -1000

MAX_SPAWN_ATTEMPTS = 5000

LanePosition0 = namedtuple('LanePosition', 'dist dot_dir angle_deg angle_rad')


class LanePosition(LanePosition0):

    def as_json_dict(self):
        """ Serialization-friendly format. """
        return dict(dist=self.dist,
                    dot_dir=self.dot_dir,
                    angle_deg=self.angle_deg,
                    angle_rad=self.angle_rad)


class NotInLane(Exception):
    ''' Raised when the Duckiebot is not in a lane. '''
    pass


class Simulator(gym.Env):
    """
    Simple road simulator to test RL training.
    Draws a road with turns using OpenGL, and simulates
    basic differential-drive dynamics.
    """

    metadata = {
        'render.modes': ['human', 'rgb_array', 'app'],
        'video.frames_per_second': 30
    }

    cur_pos: np.ndarray
    cam_offset: np.ndarray
    road_tile_size: float

    def __init__(
            self,
            map_name=DEFAULT_MAP_NAME,
            max_steps=DEFAULT_MAX_STEPS,
            draw_curve=False,
            draw_bbox=False,
            domain_rand=True,
            frame_rate=DEFAULT_FRAMERATE,
            frame_skip=DEFAULT_FRAME_SKIP,
            camera_width=DEFAULT_CAMERA_WIDTH,
            camera_height=DEFAULT_CAMERA_HEIGHT,
            robot_speed=DEFAULT_ROBOT_SPEED,
            accept_start_angle_deg=DEFAULT_ACCEPT_START_ANGLE_DEG,
            full_transparency=False,
            user_tile_start=None,
            seed=None,
            distortion=False,
            camera_rand=False,
            randomize_maps_on_reset=False,
    ):
        """

        :param map_name:
        :param max_steps:
        :param draw_curve:
        :param draw_bbox:
        :param domain_rand: If true, applies domain randomization
        :param frame_rate:
        :param frame_skip:
        :param camera_width:
        :param camera_height:
        :param robot_speed:
        :param accept_start_angle_deg:
        :param full_transparency:
        :param user_tile_start: If None, sample randomly. Otherwise (i,j). Overrides map start tile
        :param seed:
        :param distortion: If true, distorts the image with fish-eye approximation
        :param camera_rand: If true randomizes over camera miscalibration
        :param randomize_maps_on_reset: If true, randomizes the map on reset (Slows down training)
        """
        # first initialize the RNG
        self.seed_value = seed
        self.seed(seed=self.seed_value)

        # If true, then we publish all transparency information
        self.full_transparency = full_transparency

        # Map name, set in _load_map()
        self.map_name = None

        # Full map file path, set in _load_map()
        self.map_file_path = None

        # The parsed content of the map_file
        self.map_data = None

        # Maximum number of steps per episode
        self.max_steps = max_steps

        # Flag to draw the road curve
        self.draw_curve = draw_curve

        # Flag to draw bounding boxes
        self.draw_bbox = draw_bbox

        # Flag to enable/disable domain randomization
        self.domain_rand = domain_rand
        if self.domain_rand:
            self.randomizer = Randomizer()

        # Frame rate to run at
        self.frame_rate = frame_rate
        self.delta_time = 1.0 / self.frame_rate

        # Number of frames to skip per action
        self.frame_skip = frame_skip

        # Produce graphical output
        self.graphics = True

        # Two-tuple of wheel torques, each in the range [-1, 1]
        self.action_space = spaces.Box(
                low=-1,
                high=1,
                shape=(2,),
                dtype=np.float32
        )

        self.camera_width = camera_width
        self.camera_height = camera_height

        self.robot_speed = robot_speed
        # We observe an RGB image with pixels in [0, 255]
        # Note: the pixels are in uint8 format because this is more compact
        # than float32 if sent over the network or stored in a dataset
        self.observation_space = spaces.Box(
                low=0,
                high=255,
                shape=(self.camera_height, self.camera_width, 3),
                dtype=np.uint8
        )

        self.reward_range = (-1000, 1000)

        # Window for displaying the environment to humans
        self.window = None

        import pyglet
        # Invisible window to render into (shadow OpenGL context)
        self.shadow_window = pyglet.window.Window(width=1,
                                                  height=1,
                                                  visible=False)

        # For displaying text
        self.text_label = pyglet.text.Label(
                font_name="Arial",
                font_size=14,
                x=5,
                y=WINDOW_HEIGHT - 19
        )

        # Create a frame buffer object for the observation
        self.multi_fbo, self.final_fbo = create_frame_buffers(
                self.camera_width,
                self.camera_height,
                4
        )

        # Array to render the image into (for observation rendering)
        self.img_array = np.zeros(shape=self.observation_space.shape,
                                  dtype=np.uint8)

        # Create a frame buffer object for human rendering
        self.multi_fbo_human, self.final_fbo_human = create_frame_buffers(
                WINDOW_WIDTH,
                WINDOW_HEIGHT,
                4
        )

        # Array to render the image into (for human rendering)
<<<<<<< HEAD
        self.img_array_human = np.zeros(shape=(WINDOW_HEIGHT, WINDOW_WIDTH, 3),
                                        dtype=np.uint8)
=======
        self.img_array_human = np.zeros(shape=(WINDOW_HEIGHT, WINDOW_WIDTH, 3), dtype=np.uint8)


>>>>>>> 5081cf8f

        # allowed angle in lane for starting position
        self.accept_start_angle_deg = accept_start_angle_deg

        # Load the map
        self._load_map(map_name)

        # Distortion params, if so, load the library, only if not bbox mode
        self.distortion = distortion and not draw_bbox
        if not draw_bbox and distortion:
            if distortion:
                self.camera_rand = camera_rand
                from .distortion import Distortion
                self.camera_model = Distortion(camera_rand=self.camera_rand)

        # Used by the UndistortWrapper, always initialized to False
        self.undistort = False

        # Start tile
        self.user_tile_start = user_tile_start

        self.randomize_maps_on_reset = randomize_maps_on_reset

        if self.randomize_maps_on_reset:
            import os
            self.map_names = os.listdir('maps')
            self.map_names = [mapfile.replace('.yaml', '') for mapfile in self.map_names]

        # Initialize the state
        self.reset()

        self.last_action = np.array([0, 0])
        self.wheelVels = np.array([0, 0])

    def _init_vlists(self):
        import pyglet
        # Create the vertex list for our road quad
        # Note: the vertices are centered around the origin so we can easily
        # rotate the tiles about their center
        half_size = self.road_tile_size / 2
        verts = [
            -half_size, 0.0, -half_size,
            half_size, 0.0, -half_size,
            half_size, 0.0, half_size,
            -half_size, 0.0, half_size
        ]
        texCoords = [
            1.0, 0.0,
            0.0, 0.0,
            0.0, 1.0,
            1.0, 1.0
        ]
        self.road_vlist = pyglet.graphics.vertex_list(4, ('v3f', verts),
                                                      ('t2f', texCoords))

        # Create the vertex list for the ground quad
        verts = [
            -1, -0.8, 1,
            -1, -0.8, -1,
            1, -0.8, -1,
            1, -0.8, 1
        ]
        self.ground_vlist = pyglet.graphics.vertex_list(4, ('v3f', verts))

    def reset(self):
        """
        Reset the simulation at the start of a new episode
        This also randomizes many environment parameters (domain randomization)
        """

        # Step count since episode start
        self.step_count = 0
        self.timestamp = 0.0

        # Robot's current speed
        self.speed = 0

        if self.randomize_maps_on_reset:
            map_name = np.random.choice(self.map_names)
            self._load_map(map_name)

        if self.domain_rand:
            self.randomization_settings = self.randomizer.randomize()

        # Horizon color
        # Note: we explicitly sample white and grey/black because
        # these colors are easily confused for road and lane markings
        if self.domain_rand:
            horz_mode = self.randomization_settings['horz_mode']
            if horz_mode == 0:
                self.horizon_color = self._perturb(BLUE_SKY_COLOR)
            elif horz_mode == 1:
                self.horizon_color = self._perturb(WALL_COLOR)
            elif horz_mode == 2:
                self.horizon_color = self._perturb([0.15, 0.15, 0.15], 0.4)
            elif horz_mode == 3:
                self.horizon_color = self._perturb([0.9, 0.9, 0.9], 0.4)
        else:
            self.horizon_color = BLUE_SKY_COLOR

        # Setup some basic lighting with a far away sun
        if self.domain_rand:
            light_pos = self.randomization_settings['light_pos']
        else:
            light_pos = [-40, 200, 100]

        ambient = self._perturb([0.50, 0.50, 0.50], 0.3)
        # XXX: diffuse is not used?
        diffuse = self._perturb([0.70, 0.70, 0.70], 0.3)
        from pyglet import gl
        gl.glLightfv(gl.GL_LIGHT0, gl.GL_POSITION, (gl.GLfloat * 4)(*light_pos))
        gl.glLightfv(gl.GL_LIGHT0, gl.GL_AMBIENT, (gl.GLfloat * 4)(*ambient))
        gl.glLightfv(gl.GL_LIGHT0, gl.GL_DIFFUSE, (gl.GLfloat * 4)(0.5, 0.5, 0.5, 1.0))
        gl.glEnable(gl.GL_LIGHT0)
        gl.glEnable(gl.GL_LIGHTING)
        gl.glEnable(gl.GL_COLOR_MATERIAL)

        # Ground color
        self.ground_color = self._perturb(GROUND_COLOR, 0.3)

        # Distance between the robot's wheels
        self.wheel_dist = self._perturb(WHEEL_DIST)

        # Set default values

        # Distance bewteen camera and ground
        self.cam_height = CAMERA_FLOOR_DIST

        # Angle at which the camera is rotated
        self.cam_angle = [CAMERA_ANGLE, 0, 0]

        # Field of view angle of the camera
        self.cam_fov_y = CAMERA_FOV_Y

        # Perturb using randomization API (either if domain rand or only camera rand
        if self.domain_rand or self.camera_rand:
            self.cam_height *= self.randomization_settings['camera_height']
            self.cam_angle = [CAMERA_ANGLE * self.randomization_settings['camera_angle'], 0, 0]
            self.cam_fov_y *= self.randomization_settings['camera_fov_y']

        # Camera offset for use in free camera mode
        self.cam_offset = np.array([0, 0, 0])

        # Create the vertex list for the ground/noise triangles
        # These are distractors, junk on the floor
        numTris = 12
        verts = []
        colors = []
        for _ in range(0, 3 * numTris):
            p = self.np_random.uniform(low=[-20, -0.6, -20], high=[20, -0.3, 20], size=(3,))
            c = self.np_random.uniform(low=0, high=0.9)
            c = self._perturb([c, c, c], 0.1)
            verts += [p[0], p[1], p[2]]
            colors += [c[0], c[1], c[2]]
        import pyglet
        self.tri_vlist = pyglet.graphics.vertex_list(3 * numTris, ('v3f', verts), ('c3f', colors))

        # Randomize tile parameters
        for tile in self.grid:
            rng = self.np_random if self.domain_rand else None
            # Randomize the tile texture
            tile['texture'] = Texture.get(tile['kind'], rng=rng)

            # Random tile color multiplier
            tile['color'] = self._perturb([1, 1, 1], 0.2)

        # Randomize object parameters
        for obj in self.objects:
            # Randomize the object color
            obj.color = self._perturb([1, 1, 1], 0.3)

            # Randomize whether the object is visible or not
            if obj.optional and self.domain_rand:
                obj.visible = self.np_random.randint(0, 2) == 0
            else:
                obj.visible = True

        # If the map specifies a starting tile
        if self.user_tile_start:
            logger.info('using user tile start: %s' % self.user_tile_start)
            i, j = self.user_tile_start
            tile = self._get_tile(i, j)
            if tile is None:
                msg = 'The tile specified does not exist.'
                raise Exception(msg)
            logger.debug('tile: %s' % tile)
        else:
            if self.start_tile is not None:
                tile = self.start_tile
            else:
                # Select a random drivable tile to start on
                tile_idx = self.np_random.randint(0, len(self.drivable_tiles))
                tile = self.drivable_tiles[tile_idx]

        # If the map specifies a starting pose
        if self.start_pose is not None:
            logger.info('using map pose start: %s' % self.start_pose)
            propose_pos, propose_angle = self.start_pose
        else:
            # Keep trying to find a valid spawn position on this tile
            for _ in range(MAX_SPAWN_ATTEMPTS):
                i, j = tile['coords']

                # Choose a random position on this tile
                x = self.np_random.uniform(i, i + 1) * self.road_tile_size
                z = self.np_random.uniform(j, j + 1) * self.road_tile_size
                propose_pos = np.array([x, 0, z])

                # Choose a random direction
                propose_angle = self.np_random.uniform(0, 2 * math.pi)

                # logger.debug('Sampled %s %s angle %s' % (propose_pos[0],
                #                                          propose_pos[1],
                #                                          np.rad2deg(propose_angle)))

                # If this is too close to an object or not a valid pose, retry
                inconvenient = self._inconvenient_spawn(propose_pos)

                if inconvenient:
                    # msg = 'The spawn was inconvenient.'
                    # logger.warning(msg)
                    continue

                invalid = not self._valid_pose(propose_pos, propose_angle, safety_factor=1.3)
                if invalid:
                    # msg = 'The spawn was invalid.'
                    # logger.warning(msg)
                    continue

                # If the angle is too far away from the driving direction, retry
                try:
                    lp = self.get_lane_pos2(propose_pos, propose_angle)
                except NotInLane:
                    continue
                M = self.accept_start_angle_deg
                ok = -M < lp.angle_deg < +M
                if not ok:
                    continue
                # Found a valid initial pose
                break
            else:
                msg = 'Could not find a valid starting pose after %s attempts' % MAX_SPAWN_ATTEMPTS
                raise Exception(msg)

        self.cur_pos = propose_pos
        self.cur_angle = propose_angle

        init_vel = np.array([0, 0])

        # Initialize Dynamics model
        if self.domain_rand:
            trim = 0 + self.randomization_settings['trim']
            p = get_DB18_uncalibrated(delay=0.15, trim=trim)
        else:
            p = get_DB18_nominal(delay=0.15)

        q = self.cartesian_from_weird(self.cur_pos, self.cur_angle)
        v0 = geometry.se2_from_linear_angular(init_vel, 0)
        c0 = q, v0
        self.state = p.initialize(c0=c0, t0=0)

        logger.info('Starting at %s %s' % (self.cur_pos, self.cur_angle))

        # Generate the first camera image
        obs = self.render_obs()

        # Return first observation
        return obs

    def _load_map(self, map_name):
        """
        Load the map layout from a YAML file
        """

        # Store the map name
        self.map_name = map_name

        # Get the full map file path
        self.map_file_path = get_file_path('maps', map_name, 'yaml')

        logger.debug('loading map file "%s"' % self.map_file_path)

        with open(self.map_file_path, 'r') as f:
            self.map_data = yaml.load(f, Loader=yaml.Loader)

        self._interpret_map(self.map_data)

    def _interpret_map(self, map_data: dict):
        if not 'tile_size' in map_data:
            msg = 'Must now include explicit tile_size in the map data.'
            raise ValueError(msg)
        self.road_tile_size = map_data['tile_size']
        self._init_vlists()

        tiles = map_data['tiles']
        assert len(tiles) > 0
        assert len(tiles[0]) > 0

        # Create the grid
        self.grid_height = len(tiles)
        self.grid_width = len(tiles[0])
        self.grid = [None] * self.grid_width * self.grid_height

        # We keep a separate list of drivable tiles
        self.drivable_tiles = []

        # For each row in the grid
        for j, row in enumerate(tiles):
            msg = "each row of tiles must have the same length"
            if len(row) != self.grid_width:
                raise Exception(msg)

            # For each tile in this row
            for i, tile in enumerate(row):
                tile = tile.strip()

                if tile == 'empty':
                    continue

                if '/' in tile:
                    kind, orient = tile.split('/')
                    kind = kind.strip(' ')
                    orient = orient.strip(' ')
                    angle = ['S', 'E', 'N', 'W'].index(orient)
                    drivable = True
                elif '4' in tile:
                    kind = '4way'
                    angle = 2
                    drivable = True
                else:
                    kind = tile
                    angle = 0
                    drivable = False

                tile = {
                    'coords': (i, j),
                    'kind': kind,
                    'angle': angle,
                    'drivable': drivable
                }

                self._set_tile(i, j, tile)

                if drivable:
                    tile['curves'] = self._get_curve(i, j)
                    self.drivable_tiles.append(tile)

        self.mesh = ObjMesh.get('duckiebot')
        self._load_objects(map_data)

        # Get the starting tile from the map, if specified
        self.start_tile = None
        if 'start_tile' in map_data:
            coords = map_data['start_tile']
            self.start_tile = self._get_tile(*coords)

        # Get the starting pose from the map, if specified
        self.start_pose = None
        if 'start_pose' in map_data:
            self.start_pose = map_data['start_pose']

    def _load_objects(self, map_data):
        # Create the objects array
        self.objects = []

        # The corners for every object, regardless if collidable or not
        self.object_corners = []

        # Arrays for checking collisions with N static objects
        # (Dynamic objects done separately)
        # (N x 2): Object position used in calculating reward
        self.collidable_centers = []

        # (N x 2 x 4): 4 corners - (x, z) - for object's boundbox
        self.collidable_corners = []

        # (N x 2 x 2): two 2D norms for each object (1 per axis of boundbox)
        self.collidable_norms = []

        # (N): Safety radius for object used in calculating reward
        self.collidable_safety_radii = []

        # For each object
        for obj_idx, desc in enumerate(map_data.get('objects', [])):
            kind = desc['kind']

            pos = desc['pos']
            x, z = pos[0:2]
            y = pos[2] if len(pos) == 3 else 0.0

            rotate = desc['rotate']
            optional = desc.get('optional', False)

            pos = self.road_tile_size * np.array((x, y, z))

            # Load the mesh
            mesh = ObjMesh.get(kind)

            if 'height' in desc:
                scale = desc['height'] / mesh.max_coords[1]
            else:
                scale = desc['scale']
            assert not ('height' in desc and 'scale' in desc), "cannot specify both height and scale"

            static = desc.get('static', True)

            obj_desc = {
                'kind': kind,
                'mesh': mesh,
                'pos': pos,
                'scale': scale,
                'y_rot': rotate,
                'optional': optional,
                'static': static,
            }

            # obj = None
            if static:
                if kind == "trafficlight":
                    obj = TrafficLightObj(obj_desc, self.domain_rand, SAFETY_RAD_MULT)
                else:
                    obj = WorldObj(obj_desc, self.domain_rand, SAFETY_RAD_MULT)
            else:
                if kind == "duckiebot":
                    obj = DuckiebotObj(obj_desc, self.domain_rand, SAFETY_RAD_MULT, WHEEL_DIST,
                                       ROBOT_WIDTH, ROBOT_LENGTH)
                elif kind == "duckie":
                    obj = DuckieObj(obj_desc, self.domain_rand, SAFETY_RAD_MULT, self.road_tile_size)
                else:
                    msg = 'I do not know what object this is: %s' % kind
                    raise Exception(msg)

            self.objects.append(obj)

            # Compute collision detection information

            # angle = rotate * (math.pi / 180)

            # Find drivable tiles object could intersect with
            possible_tiles = find_candidate_tiles(obj.obj_corners, self.road_tile_size)

            # If the object intersects with a drivable tile
            if static and kind != "trafficlight" and self._collidable_object(
                    obj.obj_corners, obj.obj_norm, possible_tiles
            ):
                self.collidable_centers.append(pos)
                self.collidable_corners.append(obj.obj_corners.T)
                self.collidable_norms.append(obj.obj_norm)
                self.collidable_safety_radii.append(obj.safety_radius)

        # If there are collidable objects
        if len(self.collidable_corners) > 0:
            self.collidable_corners = np.stack(self.collidable_corners, axis=0)
            self.collidable_norms = np.stack(self.collidable_norms, axis=0)

            # Stack doesn't do anything if there's only one object,
            # So we add an extra dimension to avoid shape errors later
            if len(self.collidable_corners.shape) == 2:
                self.collidable_corners = self.collidable_corners[np.newaxis]
                self.collidable_norms = self.collidable_norms[np.newaxis]

        self.collidable_centers = np.array(self.collidable_centers)
        self.collidable_safety_radii = np.array(self.collidable_safety_radii)

    def close(self):
        pass

    def seed(self, seed=None):
        self.np_random, _ = seeding.np_random(seed)
        return [seed]

    def _set_tile(self, i, j, tile):
        assert i >= 0 and i < self.grid_width
        assert j >= 0 and j < self.grid_height
        self.grid[j * self.grid_width + i] = tile

    def _get_tile(self, i, j):
        """
            Returns None if the duckiebot is not in a tile.
        """
        i = int(i)
        j = int(j)
        if i < 0 or i >= self.grid_width:
            return None
        if j < 0 or j >= self.grid_height:
            return None
        return self.grid[j * self.grid_width + i]

    def _perturb(self, val, scale=0.1):
        """
        Add noise to a value. This is used for domain randomization.
        """
        assert scale >= 0
        assert scale < 1

        if isinstance(val, list):
            val = np.array(val)

        if not self.domain_rand:
            return val

        if isinstance(val, np.ndarray):
            noise = self.np_random.uniform(low=1 - scale, high=1 + scale, size=val.shape)
        else:
            noise = self.np_random.uniform(low=1 - scale, high=1 + scale)

        return val * noise

    def _collidable_object(self, obj_corners, obj_norm, possible_tiles):
        """
        A function to check if an object intersects with any
        drivable tiles, which would mean our agent could run into them.
        Helps optimize collision checking with agent during runtime
        """

        if possible_tiles.shape == 0:
            return False

        drivable_tiles = []
        for c in possible_tiles:
            tile = self._get_tile(c[0], c[1])
            if tile and tile['drivable']:
                drivable_tiles.append((c[0], c[1]))

        if not drivable_tiles:
            return False

        drivable_tiles = np.array(drivable_tiles)

        # Tiles are axis aligned, so add normal vectors in bulk
        tile_norms = np.array([[1, 0], [0, 1]] * len(drivable_tiles))

        # None of the candidate tiles are drivable, don't add object
        if len(drivable_tiles) == 0:
            return False

        # Find the corners for each candidate tile
        drivable_tiles = np.array([
            tile_corners(
                    self._get_tile(pt[0], pt[1])['coords'],
                    self.road_tile_size
            ).T for pt in drivable_tiles
        ])

        # Stack doesn't do anything if there's only one object,
        # So we add an extra dimension to avoid shape errors later
        if len(tile_norms.shape) == 2:
            tile_norms = tile_norms[np.newaxis]
        else:  # Stack works as expected
            drivable_tiles = np.stack(drivable_tiles, axis=0)
            tile_norms = np.stack(tile_norms, axis=0)

        # Only add it if one of the vertices is on a drivable tile
        return intersects(obj_corners, drivable_tiles, obj_norm, tile_norms)

    def get_grid_coords(self, abs_pos):
        """
        Compute the tile indices (i,j) for a given (x,_,z) world position

        x-axis maps to increasing i indices
        z-axis maps to increasing j indices

        Note: may return coordinates outside of the grid if the
        position entered is outside of the grid.
        """

        x, _, z = abs_pos
        i = math.floor(x / self.road_tile_size)
        j = math.floor(z / self.road_tile_size)

        return int(i), int(j)

    def _get_curve(self, i, j):
        """
            Get the Bezier curve control points for a given tile
        """
        tile = self._get_tile(i, j)
        assert tile is not None

        kind = tile['kind']
        angle = tile['angle']

        # Each tile will have a unique set of control points,
        # Corresponding to each of its possible turns

        if kind.startswith('straight'):
            pts = np.array([
                [
                    [-0.20, 0, -0.50],
                    [-0.20, 0, -0.25],
                    [-0.20, 0, 0.25],
                    [-0.20, 0, 0.50],
                ],
                [
                    [0.20, 0, 0.50],
                    [0.20, 0, 0.25],
                    [0.20, 0, -0.25],
                    [0.20, 0, -0.50],
                ]
            ]) * self.road_tile_size

        elif kind == 'curve_left':
            pts = np.array([
                [
                    [-0.20, 0, -0.50],
                    [-0.20, 0, 0.00],
                    [0.00, 0, 0.20],
                    [0.50, 0, 0.20],
                ],
                [
                    [0.50, 0, -0.20],
                    [0.30, 0, -0.20],
                    [0.20, 0, -0.30],
                    [0.20, 0, -0.50],
                ]
            ]) * self.road_tile_size

        elif kind == 'curve_right':
            pts = np.array([
                [
                    [-0.20, 0, -0.50],
                    [-0.20, 0, -0.20],
                    [-0.30, 0, -0.20],
                    [-0.50, 0, -0.20],
                ],

                [
                    [-0.50, 0, 0.20],
                    [-0.30, 0, 0.20],
                    [0.30, 0, 0.00],
                    [0.20, 0, -0.50],
                ]
            ]) * self.road_tile_size

        # Hardcoded all curves for 3way intersection
        elif kind.startswith('3way'):
            pts = np.array([
                [
                    [-0.20, 0, -0.50],
                    [-0.20, 0, -0.25],
                    [-0.20, 0, 0.25],
                    [-0.20, 0, 0.50],
                ],
                [
                    [-0.20, 0, -0.50],
                    [-0.20, 0, 0.00],
                    [0.00, 0, 0.20],
                    [0.50, 0, 0.20],
                ],
                [
                    [0.20, 0, 0.50],
                    [0.20, 0, 0.25],
                    [0.20, 0, -0.25],
                    [0.20, 0, -0.50],
                ],
                [
                    [0.50, 0, -0.20],
                    [0.30, 0, -0.20],
                    [0.20, 0, -0.20],
                    [0.20, 0, -0.50],
                ],
                [
                    [0.20, 0, 0.50],
                    [0.20, 0, 0.20],
                    [0.30, 0, 0.20],
                    [0.50, 0, 0.20],
                ],
                [
                    [0.50, 0, -0.20],
                    [0.30, 0, -0.20],
                    [-0.20, 0, 0.00],
                    [-0.20, 0, 0.50],
                ],
            ]) * self.road_tile_size

        # Template for each side of 4way intersection
        elif kind.startswith('4way'):
            pts = np.array([
                [
                    [-0.20, 0, -0.50],
                    [-0.20, 0, 0.00],
                    [0.00, 0, 0.20],
                    [0.50, 0, 0.20],
                ],
                [
                    [-0.20, 0, -0.50],
                    [-0.20, 0, -0.25],
                    [-0.20, 0, 0.25],
                    [-0.20, 0, 0.50],
                ],
                [
                    [-0.20, 0, -0.50],
                    [-0.20, 0, -0.20],
                    [-0.30, 0, -0.20],
                    [-0.50, 0, -0.20],
                ]
            ]) * self.road_tile_size
        else:
            assert False, kind

        # Rotate and align each curve with its place in global frame
        if kind.startswith('4way'):
            fourway_pts = []
            # Generate all four sides' curves,
            # with 3-points template above
            for rot in np.arange(0, 4):
                mat = gen_rot_matrix(np.array([0, 1, 0]), rot * math.pi / 2)
                pts_new = np.matmul(pts, mat)
                pts_new += np.array([(i + 0.5) * self.road_tile_size, 0, (j + 0.5) * self.road_tile_size])
                fourway_pts.append(pts_new)

            fourway_pts = np.reshape(np.array(fourway_pts), (12, 4, 3))
            return fourway_pts

        # Hardcoded each curve; just rotate and shift
        elif kind.startswith('3way'):
            threeway_pts = []
            mat = gen_rot_matrix(np.array([0, 1, 0]), angle * math.pi / 2)
            pts_new = np.matmul(pts, mat)
            pts_new += np.array([(i + 0.5) * self.road_tile_size, 0, (j + 0.5) * self.road_tile_size])
            threeway_pts.append(pts_new)

            threeway_pts = np.array(threeway_pts)
            threeway_pts = np.reshape(threeway_pts, (6, 4, 3))
            return threeway_pts

        else:
            mat = gen_rot_matrix(np.array([0, 1, 0]), angle * math.pi / 2)
            pts = np.matmul(pts, mat)
            pts += np.array([(i + 0.5) * self.road_tile_size, 0, (j + 0.5) * self.road_tile_size])

        return pts

    def get_dir_vec(self, angle=None):
        """
        Vector pointing in the direction the agent is looking
        """
        if angle == None:
            angle = self.cur_angle

        x = math.cos(angle)
        z = -math.sin(angle)
        return np.array([x, 0, z])

    def get_right_vec(self, angle=None):
        """
        Vector pointing to the right of the agent
        """
        if angle == None:
            angle = self.cur_angle

        x = math.sin(angle)
        z = math.cos(angle)
        return np.array([x, 0, z])

    def closest_curve_point(self, pos, angle=None):
        """
            Get the closest point on the curve to a given point
            Also returns the tangent at that point.

            Returns None, None if not in a lane.
        """

        i, j = self.get_grid_coords(pos)
        tile = self._get_tile(i, j)

        if tile is None or not tile['drivable']:
            return None, None

        # Find curve with largest dotproduct with heading
        curves = self._get_tile(i, j)['curves']
        curve_headings = curves[:, -1, :] - curves[:, 0, :]
        curve_headings = curve_headings / np.linalg.norm(curve_headings).reshape(1, -1)
        dir_vec = get_dir_vec(angle)

        dot_prods = np.dot(curve_headings, dir_vec)

        # Closest curve = one with largest dotprod
        cps = curves[np.argmax(dot_prods)]

        # Find closest point and tangent to this curve
        t = bezier_closest(cps, pos)
        point = bezier_point(cps, t)
        tangent = bezier_tangent(cps, t)

        return point, tangent

    def get_lane_pos2(self, pos, angle):
        """
        Get the position of the agent relative to the center of the right lane

        Raises NotInLane if the Duckiebot is not in a lane.
        """

        # Get the closest point along the right lane's Bezier curve,
        # and the tangent at that point
        point, tangent = self.closest_curve_point(pos, angle)
        if point is None:
            msg = 'Point not in lane: %s' % pos
            raise NotInLane(msg)

        assert point is not None

        # Compute the alignment of the agent direction with the curve tangent
        dirVec = get_dir_vec(angle)
        dotDir = np.dot(dirVec, tangent)
        dotDir = max(-1, min(1, dotDir))

        # Compute the signed distance to the curve
        # Right of the curve is negative, left is positive
        posVec = pos - point
        upVec = np.array([0, 1, 0])
        rightVec = np.cross(tangent, upVec)
        signedDist = np.dot(posVec, rightVec)

        # Compute the signed angle between the direction and curve tangent
        # Right of the tangent is negative, left is positive
        angle_rad = math.acos(dotDir)

        if np.dot(dirVec, rightVec) < 0:
            angle_rad *= -1

        angle_deg = np.rad2deg(angle_rad)
        # return signedDist, dotDir, angle_deg

        return LanePosition(dist=signedDist, dot_dir=dotDir, angle_deg=angle_deg,
                            angle_rad=angle_rad)

    def _drivable_pos(self, pos):
        """
        Check that the given (x,y,z) position is on a drivable tile
        """

        coords = self.get_grid_coords(pos)
        tile = self._get_tile(*coords)
        if tile is None:
            msg = f'No tile found at {pos} {coords}'
            logger.debug(msg)
            return False

        if not tile['drivable']:
            msg = f'{pos} corresponds to tile at {coords} which is not drivable: {tile}'
            logger.debug(msg)
            return False

        return True

    def proximity_penalty2(self, pos, angle):
        """
        Calculates a 'safe driving penalty' (used as negative rew.)
        as described in Issue #24

        Describes the amount of overlap between the "safety circles" (circles
        that extend further out than BBoxes, giving an earlier collision 'signal'
        The number is max(0, prox.penalty), where a lower (more negative) penalty
        means that more of the circles are overlapping
        """

        pos = _actual_center(pos, angle)
        if len(self.collidable_centers) == 0:
            static_dist = 0

        # Find safety penalty w.r.t static obstacles
        else:
            d = np.linalg.norm(self.collidable_centers - pos, axis=1)

            if not safety_circle_intersection(d, AGENT_SAFETY_RAD, self.collidable_safety_radii):
                static_dist = 0
            else:
                static_dist = safety_circle_overlap(d, AGENT_SAFETY_RAD, self.collidable_safety_radii)

        total_safety_pen = static_dist
        for obj in self.objects:
            # Find safety penalty w.r.t dynamic obstacles
            total_safety_pen += obj.proximity(pos, AGENT_SAFETY_RAD)

        return total_safety_pen

    def _inconvenient_spawn(self, pos):
        """
        Check that agent spawn is not too close to any object
        """

        results = [np.linalg.norm(x.pos - pos) <
                   max(x.max_coords) * 0.5 * x.scale + MIN_SPAWN_OBJ_DIST
                   for x in self.objects if x.visible
                   ]
        return np.any(results)

    def _collision(self, agent_corners):
        """
        Tensor-based OBB Collision detection
        """

        # If there are no objects to collide against, stop
        if len(self.collidable_corners) == 0:
            return False

        # Generate the norms corresponding to each face of BB
        agent_norm = generate_norm(agent_corners)

        # Check collisions with static objects
        collision = intersects(
                agent_corners,
                self.collidable_corners,
                agent_norm,
                self.collidable_norms
        )

        if collision:
            return True

        # Check collisions with Dynamic Objects
        for obj in self.objects:
            if obj.check_collision(agent_corners, agent_norm):
                return True

        # No collision with any object
        return False

    def _valid_pose(self, pos, angle, safety_factor=1.0):
        """
            Check that the agent is in a valid pose

            safety_factor = minimum distance
        """

        # Compute the coordinates of the base of both wheels
        pos = _actual_center(pos, angle)
        f_vec = get_dir_vec(angle)
        r_vec = get_right_vec(angle)

        l_pos = pos - (safety_factor * 0.5 * ROBOT_WIDTH) * r_vec
        r_pos = pos + (safety_factor * 0.5 * ROBOT_WIDTH) * r_vec
        f_pos = pos + (safety_factor * 0.5 * ROBOT_LENGTH) * f_vec

        # Check that the center position and
        # both wheels are on drivable tiles and no collisions

        all_drivable = (self._drivable_pos(pos) and
                        self._drivable_pos(l_pos) and
                        self._drivable_pos(r_pos) and
                        self._drivable_pos(f_pos))


        # Recompute the bounding boxes (BB) for the agent
        agent_corners = get_agent_corners(pos, angle)
        no_collision = not self._collision(agent_corners)

        res = (no_collision and all_drivable)

        if not res:
            logger.debug(f'Invalid pose. Collision free: {no_collision} On drivable area: {all_drivable}')
            logger.debug(f'safety_factor: {safety_factor}')
            logger.debug(f'pos: {pos}')
            logger.debug(f'l_pos: {l_pos}')
            logger.debug(f'r_pos: {r_pos}')
            logger.debug(f'f_pos: {f_pos}')

        return res

    def update_physics(self, action, delta_time=None):
        if delta_time is None:
            delta_time = self.delta_time
        self.wheelVels = action * self.robot_speed * 1
        prev_pos = self.cur_pos

        # Update the robot's position
        self.cur_pos, self.cur_angle = _update_pos(self, action)

        self.step_count += 1
        self.timestamp += delta_time

        self.last_action = action

        # Compute the robot's speed
        delta_pos = self.cur_pos - prev_pos
        self.speed = np.linalg.norm(delta_pos) / delta_time

        # Update world objects
        for obj in self.objects:
            if not obj.static and obj.kind == "duckiebot":
                obj_i, obj_j = self.get_grid_coords(obj.pos)
                same_tile_obj = [
                    o for o in self.objects if
                    tuple(self.get_grid_coords(o.pos)) == (obj_i, obj_j) and o != obj
                ]

                obj.step(delta_time, self.closest_curve_point, same_tile_obj)
            else:
                obj.step(delta_time)

    def get_agent_info(self):
        info = {}
        pos = self.cur_pos
        angle = self.cur_angle
        # Get the position relative to the right lane tangent

        info['action'] = list(self.last_action)
        if self.full_transparency:
            #             info['desc'] = """
            #
            # cur_pos, cur_angle ::  simulator frame (non cartesian)
            #
            # egovehicle_pose_cartesian :: cartesian frame
            #
            #     the map goes from (0,0) to (grid_height, grid_width)*self.road_tile_size
            #
            # """
            try:
                lp = self.get_lane_pos2(pos, angle)
                info['lane_position'] = lp.as_json_dict()
            except NotInLane:
                pass

            info['robot_speed'] = self.speed
            info['proximity_penalty'] = self.proximity_penalty2(pos, angle)
            info['cur_pos'] = [float(pos[0]), float(pos[1]), float(pos[2])]
            info['cur_angle'] = float(angle)
            info['wheel_velocities'] = [self.wheelVels[0], self.wheelVels[1]]

            # put in cartesian coordinates
            # (0,0 is bottom left)
            # q = self.cartesian_from_weird(self.cur_pos, self.)
            # info['cur_pos_cartesian'] = [float(p[0]), float(p[1])]
            # info['egovehicle_pose_cartesian'] = {'~SE2Transform': {'p': [float(p[0]), float(p[1])],
            #                                                        'theta': angle}}

            info['timestamp'] = self.timestamp
            info['tile_coords'] = list(self.get_grid_coords(pos))
            # info['map_data'] = self.map_data
        misc = {}
        misc['Simulator'] = info
        return misc

    def cartesian_from_weird(self, pos, angle) -> np.ndarray:
        gx, gy, gz = pos
        grid_height = self.grid_height
        tile_size = self.road_tile_size

        # this was before but obviously doesn't work for grid_height = 1
        # cp = [gx, (grid_height - 1) * tile_size - gz]
        cp = [gx, grid_height * tile_size - gz]

        return geometry.SE2_from_translation_angle(cp, angle)

    def weird_from_cartesian(self, q: np.ndarray) -> Tuple[list, float]:

        cp, angle = geometry.translation_angle_from_SE2(q)

        gx = cp[0]
        gy = 0
        # cp[1] = (grid_height - 1) * tile_size - gz
        grid_height = self.grid_height
        tile_size = self.road_tile_size
        # this was before but obviously doesn't work for grid_height = 1
        # gz = (grid_height - 1) * tile_size - cp[1]
        gz = grid_height * tile_size - cp[1]
        return [gx, gy, gz], angle

    def compute_reward(self, pos, angle, speed):
        # Compute the collision avoidance penalty
        col_penalty = self.proximity_penalty2(pos, angle)

        # Get the position relative to the right lane tangent
        try:
            lp = self.get_lane_pos2(pos, angle)
        except NotInLane:
            reward = 40 * col_penalty
        else:

            # Compute the reward
            reward = (
                    +1.0 * speed * lp.dot_dir +
                    -10 * np.abs(lp.dist) +
                    +40 * col_penalty
            )
        return reward

    def step(self, action: np.ndarray):
        action = np.clip(action, -1, 1)
        # Actions could be a Python list
        action = np.array(action)
        for _ in range(self.frame_skip):
            self.update_physics(action)

        # Generate the current camera image
        obs = self.render_obs()
        misc = self.get_agent_info()

        d = self._compute_done_reward()
        misc['Simulator']['msg'] = d.done_why

        return obs, d.reward, d.done, misc

    def _compute_done_reward(self) -> DoneRewardInfo:
        # If the agent is not in a valid pose (on drivable tiles)
        if not self._valid_pose(self.cur_pos, self.cur_angle):
            msg = 'Stopping the simulator because we are at an invalid pose.'
            logger.info(msg)
            reward = REWARD_INVALID_POSE
            done_code = 'invalid-pose'
            done = True
        # If the maximum time step count is reached
        elif self.step_count >= self.max_steps:
            msg = 'Stopping the simulator because we reached max_steps = %s' % self.max_steps
            logger.info(msg)
            done = True
            reward = 0
            done_code = 'max-steps-reached'
        else:
            done = False
            reward = self.compute_reward(self.cur_pos, self.cur_angle, self.robot_speed)
            msg = ''
            done_code = 'in-progress'
        return DoneRewardInfo(done=done, done_why=msg,
                              reward=reward, done_code=done_code)

    def _render_img(self, width, height, multi_fbo,
                    final_fbo, img_array, top_down=True):
        """
        Render an image of the environment into a frame buffer
        Produce a numpy RGB array image as output
        """

        if not self.graphics:
            return

        # Switch to the default context
        # This is necessary on Linux nvidia drivers
        # pyglet.gl._shadow_window.switch_to()
        self.shadow_window.switch_to()

        from pyglet import gl
        # Bind the multisampled frame buffer
        gl.glEnable(gl.GL_MULTISAMPLE)
        gl.glBindFramebuffer(gl.GL_FRAMEBUFFER, multi_fbo)
        gl.glViewport(0, 0, width, height)

        # Clear the color and depth buffers

        c0, c1, c2 = self.horizon_color
        gl.glClearColor(c0, c1, c2, 1.0)
        gl.glClearDepth(1.0)
        gl.glClear(gl.GL_COLOR_BUFFER_BIT | gl.GL_DEPTH_BUFFER_BIT)

        # Set the projection matrix
        gl.glMatrixMode(gl.GL_PROJECTION)
        gl.glLoadIdentity()
        gl.gluPerspective(
                self.cam_fov_y,
                width / float(height),
                0.04,
                100.0
        )

        # Set modelview matrix
        # Note: we add a bit of noise to the camera position for data augmentation
        pos = self.cur_pos
        angle = self.cur_angle
        # logger.info('Pos: %s angle %s' % (self.cur_pos, self.cur_angle))
        if self.domain_rand:
            pos = pos + self.randomization_settings['camera_noise']

        x, y, z = pos + self.cam_offset
        dx, dy, dz = get_dir_vec(angle)
        gl.glMatrixMode(gl.GL_MODELVIEW)
        gl.glLoadIdentity()

        if self.draw_bbox:
            y += 0.8
            gl.glRotatef(90, 1, 0, 0)
        elif not top_down:
            y += self.cam_height
            gl.glRotatef(self.cam_angle[0], 1, 0, 0)
            gl.glRotatef(self.cam_angle[1], 0, 1, 0)
            gl.glRotatef(self.cam_angle[2], 0, 0, 1)
            gl.glTranslatef(0, 0, self._perturb(CAMERA_FORWARD_DIST))

        if top_down:
            gl.gluLookAt(
                    # Eye position
                    (self.grid_width * self.road_tile_size) / 2,
                    5,
                    (self.grid_height * self.road_tile_size) / 2,
                    # Target
                    (self.grid_width * self.road_tile_size) / 2,
                    0,
                    (self.grid_height * self.road_tile_size) / 2,
                    # Up vector
                    0, 0, -1.0
            )
        else:
            gl.gluLookAt(
                    # Eye position
                    x,
                    y,
                    z,
                    # Target
                    x + dx,
                    y + dy,
                    z + dz,
                    # Up vector
                    0, 1.0, 0.0
            )

        # Draw the ground quad
        gl.glDisable(gl.GL_TEXTURE_2D)
        gl.glColor3f(*self.ground_color)
        gl.glPushMatrix()
        gl.glScalef(50, 1, 50)
        self.ground_vlist.draw(gl.GL_QUADS)
        gl.glPopMatrix()

        # Draw the ground/noise triangles
        self.tri_vlist.draw(gl.GL_TRIANGLES)

        # Draw the road quads
        gl.glEnable(gl.GL_TEXTURE_2D)
        gl.glTexParameteri(gl.GL_TEXTURE_2D, gl.GL_TEXTURE_MIN_FILTER, gl.GL_LINEAR)
        gl.glTexParameteri(gl.GL_TEXTURE_2D, gl.GL_TEXTURE_MAG_FILTER, gl.GL_LINEAR)

        # For each grid tile
        for j in range(self.grid_height):
            for i in range(self.grid_width):
                # Get the tile type and angle
                tile = self._get_tile(i, j)

                if tile is None:
                    continue

                # kind = tile['kind']
                angle = tile['angle']
                color = tile['color']
                texture = tile['texture']

                gl.glColor3f(*color)

                gl.glPushMatrix()
                gl.glTranslatef((i + 0.5) * self.road_tile_size, 0, (j + 0.5) * self.road_tile_size)
                gl.glRotatef(angle * 90, 0, 1, 0)

                # Bind the appropriate texture
                texture.bind()

                self.road_vlist.draw(gl.GL_QUADS)
                gl.glPopMatrix()

                if self.draw_curve and tile['drivable']:
                    # Find curve with largest dotproduct with heading
                    curves = self._get_tile(i, j)['curves']
                    curve_headings = curves[:, -1, :] - curves[:, 0, :]
                    curve_headings = curve_headings / np.linalg.norm(curve_headings).reshape(1, -1)
                    dirVec = get_dir_vec(angle)
                    dot_prods = np.dot(curve_headings, dirVec)

                    # Current ("closest") curve drawn in Red
                    pts = curves[np.argmax(dot_prods)]
                    bezier_draw(pts, n=20, red=True)

                    pts = self._get_curve(i, j)
                    for idx, pt in enumerate(pts):
                        # Don't draw current curve in blue
                        if idx == np.argmax(dot_prods):
                            continue
                        bezier_draw(pt, n=20)

        # For each object
        for idx, obj in enumerate(self.objects):
            obj.render(self.draw_bbox)

        # Draw the agent's own bounding box
        if self.draw_bbox:
            corners = get_agent_corners(pos, angle)
            gl.glColor3f(1, 0, 0)
            gl.glBegin(gl.GL_LINE_LOOP)
            gl.glVertex3f(corners[0, 0], 0.01, corners[0, 1])
            gl.glVertex3f(corners[1, 0], 0.01, corners[1, 1])
            gl.glVertex3f(corners[2, 0], 0.01, corners[2, 1])
            gl.glVertex3f(corners[3, 0], 0.01, corners[3, 1])
            gl.glEnd()

        if top_down:
            gl.glPushMatrix()
            gl.glTranslatef(*self.cur_pos)
            gl.glScalef(1, 1, 1)
            gl.glRotatef(self.cur_angle * 180 / np.pi, 0, 1, 0)
            # glColor3f(*self.color)
            self.mesh.render()
            gl.glPopMatrix()

        # Resolve the multisampled frame buffer into the final frame buffer
        gl.glBindFramebuffer(gl.GL_READ_FRAMEBUFFER, multi_fbo)
        gl.glBindFramebuffer(gl.GL_DRAW_FRAMEBUFFER, final_fbo)
        gl.glBlitFramebuffer(
                0, 0,
                width, height,
                0, 0,
                width, height,
                gl.GL_COLOR_BUFFER_BIT,
                gl.GL_LINEAR
        )

        # Copy the frame buffer contents into a numpy array
        # Note: glReadPixels reads starting from the lower left corner
        gl.glBindFramebuffer(gl.GL_FRAMEBUFFER, final_fbo)
        gl.glReadPixels(
                0,
                0,
                width,
                height,
                gl.GL_RGB,
                gl.GL_UNSIGNED_BYTE,
                img_array.ctypes.data_as(POINTER(gl.GLubyte))
        )

        # Unbind the frame buffer
        gl.glBindFramebuffer(gl.GL_FRAMEBUFFER, 0)

        # Flip the image because OpenGL maps (0,0) to the lower-left corner
        # Note: this is necessary for gym.wrappers.Monitor to record videos
        # properly, otherwise they are vertically inverted.
        img_array = np.ascontiguousarray(np.flip(img_array, axis=0))

        return img_array

    def render_obs(self):
        """
        Render an observation from the point of view of the agent
        """

        observation = self._render_img(
                self.camera_width,
                self.camera_height,
                self.multi_fbo,
                self.final_fbo,
                self.img_array,
                top_down=False
        )

        # self.undistort - for UndistortWrapper
        if self.distortion and not self.undistort:
            observation = self.camera_model.distort(observation)

        return observation

    def render(self, mode='human', close=False):
        """
        Render the environment for human viewing
        """

        if close:
            if self.window:
                self.window.close()
            return

        top_down = mode == 'top_down'
        # Render the image
        img = self._render_img(
                WINDOW_WIDTH,
                WINDOW_HEIGHT,
                self.multi_fbo_human,
                self.final_fbo_human,
                self.img_array_human,
                top_down=top_down
        )

        # self.undistort - for UndistortWrapper
        if self.distortion and not self.undistort and mode != "free_cam":
            img = self.camera_model.distort(img)

        if mode == 'rgb_array':
            return img

        from pyglet import gl, window, image

        if self.window is None:
            config = gl.Config(double_buffer=False)
            self.window = window.Window(
                    width=WINDOW_WIDTH,
                    height=WINDOW_HEIGHT,
                    resizable=False,
                    config=config
            )

        self.window.clear()
        self.window.switch_to()
        self.window.dispatch_events()

        # Bind the default frame buffer
        gl.glBindFramebuffer(gl.GL_FRAMEBUFFER, 0)

        # Setup orghogonal projection
        gl.glMatrixMode(gl.GL_PROJECTION)
        gl.glLoadIdentity()
        gl.glMatrixMode(gl.GL_MODELVIEW)
        gl.glLoadIdentity()
        gl.glOrtho(0, WINDOW_WIDTH, 0, WINDOW_HEIGHT, 0, 10)

        # Draw the image to the rendering window
        width = img.shape[1]
        height = img.shape[0]
        img = np.ascontiguousarray(np.flip(img, axis=0))
        img_data = image.ImageData(
                width,
                height,
                'RGB',
                img.ctypes.data_as(POINTER(gl.GLubyte)),
                pitch=width * 3,
        )
        img_data.blit(
                0,
                0,
                0,
                width=WINDOW_WIDTH,
                height=WINDOW_HEIGHT
        )

        # Display position/state information
        if mode != "free_cam":
            x, y, z = self.cur_pos
            self.text_label.text = "pos: (%.2f, %.2f, %.2f), angle: %d, steps: %d, speed: %.2f m/s" % (
                x, y, z,
                int(self.cur_angle * 180 / math.pi),
                self.step_count,
                self.speed
            )
            self.text_label.draw()

        # Force execution of queued commands
        gl.glFlush()


def get_dir_vec(cur_angle):
    """
    Vector pointing in the direction the agent is looking
    """

    x = math.cos(cur_angle)
    z = -math.sin(cur_angle)
    return np.array([x, 0, z])


def get_right_vec(cur_angle):
    """
    Vector pointing to the right of the agent
    """

    x = math.sin(cur_angle)
    z = math.cos(cur_angle)
    return np.array([x, 0, z])


def _update_pos(self, action):
    """
    Update the position of the robot, simulating differential drive

    returns pos, angle
    """

    action = DynamicsInfo(motor_left=action[0], motor_right=action[1])

    self.state = self.state.integrate(self.delta_time, action)
    q = self.state.TSE2_from_state()[0]
    pos, angle = self.weird_from_cartesian(q)
    pos = np.asarray(pos)
    return pos, angle


def _actual_center(pos, angle):
    """
    Calculate the position of the geometric center of the agent
    The value of self.cur_pos is the center of rotation.
    """

    dir_vec = get_dir_vec(angle)
    return pos + (CAMERA_FORWARD_DIST - (ROBOT_LENGTH / 2)) * dir_vec


def get_agent_corners(pos, angle):
    agent_corners = agent_boundbox(
            _actual_center(pos, angle),
            ROBOT_WIDTH,
            ROBOT_LENGTH,
            get_dir_vec(angle),
            get_right_vec(angle)
    )
    return agent_corners<|MERGE_RESOLUTION|>--- conflicted
+++ resolved
@@ -58,13 +58,13 @@
 # Camera field of view angle in the Y direction
 # Note: robot uses Raspberri Pi camera module V1.3
 # https://www.raspberrypi.org/documentation/hardware/camera/README.md
-CAMERA_FOV_Y = 41.41 # FIXME this is wrong! was 42
+CAMERA_FOV_Y = 42
 
 # Distance from camera to floor (10.8cm)
 CAMERA_FLOOR_DIST = 0.108
 
 # Forward distance between the camera (at the front)
-# and the center of rotation (6.6cm) # FIXME center of rotation changes with car-like dynamics
+# and the center of rotation (6.6cm)
 CAMERA_FORWARD_DIST = 0.066
 
 # Distance (diameter) between the center of the robot wheels (10.2cm)
@@ -287,14 +287,8 @@
         )
 
         # Array to render the image into (for human rendering)
-<<<<<<< HEAD
         self.img_array_human = np.zeros(shape=(WINDOW_HEIGHT, WINDOW_WIDTH, 3),
                                         dtype=np.uint8)
-=======
-        self.img_array_human = np.zeros(shape=(WINDOW_HEIGHT, WINDOW_WIDTH, 3), dtype=np.uint8)
-
-
->>>>>>> 5081cf8f
 
         # allowed angle in lane for starting position
         self.accept_start_angle_deg = accept_start_angle_deg
@@ -1410,8 +1404,7 @@
             reward = self.compute_reward(self.cur_pos, self.cur_angle, self.robot_speed)
             msg = ''
             done_code = 'in-progress'
-        return DoneRewardInfo(done=done, done_why=msg,
-                              reward=reward, done_code=done_code)
+        return DoneRewardInfo(done=done, done_why=msg, reward=reward, done_code=done_code)
 
     def _render_img(self, width, height, multi_fbo,
                     final_fbo, img_array, top_down=True):
